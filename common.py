# Copyright (c) 2016 Matthew Earl
# 
# Permission is hereby granted, free of charge, to any person obtaining a copy
# of this software and associated documentation files (the "Software"), to deal
# in the Software without restriction, including without limitation the rights
# to use, copy, modify, merge, publish, distribute, sublicense, and/or sell
# copies of the Software, and to permit persons to whom the Software is
# furnished to do so, subject to the following conditions:
# 
#     The above copyright notice and this permission notice shall be included
#     in all copies or substantial portions of the Software.
# 
#     THE SOFTWARE IS PROVIDED "AS IS", WITHOUT WARRANTY OF ANY KIND, EXPRESS
#     OR IMPLIED, INCLUDING BUT NOT LIMITED TO THE WARRANTIES OF
#     MERCHANTABILITY, FITNESS FOR A PARTICULAR PURPOSE AND NONINFRINGEMENT. IN
#     NO EVENT SHALL THE AUTHORS OR COPYRIGHT HOLDERS BE LIABLE FOR ANY CLAIM,
#     DAMAGES OR OTHER LIABILITY, WHETHER IN AN ACTION OF CONTRACT, TORT OR
#     OTHERWISE, ARISING FROM, OUT OF OR IN CONNECTION WITH THE SOFTWARE OR THE
#     USE OR OTHER DEALINGS IN THE SOFTWARE.

"""
Definitions that don't fit elsewhere.

"""
import glob
import numpy

import cv2
import numpy as np

import cPickle as pickle
# Constants
import time

#SPACE_INDEX = 0
#FIRST_INDEX = ord(' ') - 1 # 0 is reserved to space

#SPACE_TOKEN = 'x'  # x means space

__all__ = (
    'DIGITS',
    'sigmoid',
    'softmax',
)

OUTPUT_SHAPE = (64, 256)
#DIGITS = "0123456789"
#DIGITS = "0123456789ABCDEFGHIJKLMNOPQRSTUVWXYZ"
#DIGITS = "0123456789GHIJKLMNOPQRSTUVWXYZabcdefghijklmnopqrstuvwxyz"
#DIGITS = "0123456789GHIJKLMNOPQRSTUVWXYZabcdefghijklmnopqrstuvwxyz.,;'!@$%^&()[]{}-+=" #file name supported
#DIGITS = "0123456789GHIJKLMNOPQRSTUVWXYZabcdefghijklmnopqrstuvwxyz`~!@#$%^&*()_+-=[];',./{}|:\"<>?\\" #all
DIGITS = "0123456789GHIJKLMNOPQRSTUVWXYZabcdefghijklmnopqrstuvwxyz`~!@#$%&*()_+-=;',/:?" #url
# LETTERS = "ABCDEFGHIJKLMNOPQRSTUVWXYZ"


CHARS = DIGITS
<<<<<<< HEAD
LENGTHS =[15,16,17,18]
#LENGTHS = [16, 19, 20]
TEST_SIZE = 100
ADD_BLANK = False
=======
LENGTH = 16
LENGTHS = [16, 20] # the number of digits varies from LENGTHS[0] to LENGTHS[1] in a image
TEST_SIZE = 200
ADD_BLANK = True   # if add a blank between digits
>>>>>>> 0def95c7
LEARNING_RATE_DECAY_FACTOR = 0.9  # The learning rate decay factor
INITIAL_LEARNING_RATE = 1e-3
DECAY_STEPS = 5000

# parameters for bdlstm ctc
BATCH_SIZE = 64
<<<<<<< HEAD
BATCHES = 10000

=======
BATCHES = 10
>>>>>>> 0def95c7

TRAIN_SIZE = BATCH_SIZE * BATCHES

MOMENTUM = 0.9
REPORT_STEPS = 1000

# Hyper-parameters
num_epochs = 2000
num_hidden = 256
num_layers = 1

# Some configs
# Accounting the 0th indice +  space + blank label = 28 characters
# num_classes = ord('9') - ord('0') + 1 + 1 + 1
num_classes = len(DIGITS)  + 1  # 10 digits + blank + ctc blank
#num_classes = 62 + 1 + 1
print num_classes


def softmax(a):
    exps = numpy.exp(a.astype(numpy.float64))
    return exps / numpy.sum(exps, axis=-1)[:, numpy.newaxis]


def sigmoid(a):
    return 1. / (1. + numpy.exp(-a))


"""
    {"dirname":{"fname":(im,code)}}
"""
data_set = {}


def load_data_set(dirname):
    fname_list = glob.glob(dirname + "/*.png")
    result = dict()
    label_file = open(dirname + '_label.txt', 'r')
    label_dict = pickle.load(label_file)
    for fname in sorted(fname_list):
        print "loading", fname
        im = cv2.imread(fname)[:, :, 0].astype(numpy.float32) / 255.
        #code = list(fname.split("/")[1].split("_")[1])		
        index = fname.split("/")[1].split("_")[0]
	code = label_dict[index]
        result[index] = (im, code)
    data_set[dirname] = result
    label_file.close()

def read_data_for_lstm_ctc(dirname, start_index=None, end_index=None):
    start = time.time()
    fname_list = []
    if not data_set.has_key(dirname):
        load_data_set(dirname)

    if start_index is None:
        f_list = glob.glob(dirname + "/*.png")
        fname_list = [fname.split("/")[1].split("_")[0] for fname in f_list]

    else:
        for i in range(start_index, end_index):
            fname_index = "{:08d}".format(i)
            # print(fname_index)
            fname_list.append(fname_index)
    # print("regrex time ", time.time() - start)
    start = time.time()
    dir_data_set = data_set.get(dirname)
    for fname in sorted(fname_list):
        # im = cv2.imread(fname)[:, :, 0].astype(numpy.float32) / 255.
        # code = list(fname.split("/")[1].split("_")[1])
        im, code = dir_data_set.get(fname)
        yield im, numpy.asarray([DIGITS.find(x)  for x in list(code)])
        # print("get time ", time.time() - start)


#def convert_original_code_train_code(code):
#    return numpy.asarray([SPACE_INDEX if x == SPACE_TOKEN else (ord(x) - FIRST_INDEX) for x in code])


def unzip(b):
    xs, ys = zip(*b)
    xs = numpy.array(xs)
    ys = numpy.array(ys)
    return xs, ys

# if __name__ == '__main__':
#    train_inputs, train_codes = unzip(list(read_data_for_lstm_ctc("test"))[:2])
#    print train_inputs.shape
#    print train_codes
#    print("train_codes", train_codes)
#    targets = np.asarray(train_codes).flat[:]
#    print targets
#    print list(read_data_for_lstm_ctc("test", 0, 10))
<|MERGE_RESOLUTION|>--- conflicted
+++ resolved
@@ -28,14 +28,13 @@
 import cv2
 import numpy as np
 
-import cPickle as pickle
 # Constants
 import time
 
-#SPACE_INDEX = 0
-#FIRST_INDEX = ord(' ') - 1 # 0 is reserved to space
+SPACE_INDEX = 0
+FIRST_INDEX = ord('0') - 1  # 0 is reserved to space
 
-#SPACE_TOKEN = 'x'  # x means space
+SPACE_TOKEN = '<space>'
 
 __all__ = (
     'DIGITS',
@@ -44,55 +43,38 @@
 )
 
 OUTPUT_SHAPE = (64, 256)
-#DIGITS = "0123456789"
-#DIGITS = "0123456789ABCDEFGHIJKLMNOPQRSTUVWXYZ"
-#DIGITS = "0123456789GHIJKLMNOPQRSTUVWXYZabcdefghijklmnopqrstuvwxyz"
-#DIGITS = "0123456789GHIJKLMNOPQRSTUVWXYZabcdefghijklmnopqrstuvwxyz.,;'!@$%^&()[]{}-+=" #file name supported
-#DIGITS = "0123456789GHIJKLMNOPQRSTUVWXYZabcdefghijklmnopqrstuvwxyz`~!@#$%^&*()_+-=[];',./{}|:\"<>?\\" #all
-DIGITS = "0123456789GHIJKLMNOPQRSTUVWXYZabcdefghijklmnopqrstuvwxyz`~!@#$%&*()_+-=;',/:?" #url
+
+DIGITS = "0123456789"
 # LETTERS = "ABCDEFGHIJKLMNOPQRSTUVWXYZ"
 
 
 CHARS = DIGITS
-<<<<<<< HEAD
-LENGTHS =[15,16,17,18]
-#LENGTHS = [16, 19, 20]
-TEST_SIZE = 100
-ADD_BLANK = False
-=======
 LENGTH = 16
 LENGTHS = [16, 20] # the number of digits varies from LENGTHS[0] to LENGTHS[1] in a image
 TEST_SIZE = 200
 ADD_BLANK = True   # if add a blank between digits
->>>>>>> 0def95c7
 LEARNING_RATE_DECAY_FACTOR = 0.9  # The learning rate decay factor
 INITIAL_LEARNING_RATE = 1e-3
 DECAY_STEPS = 5000
 
 # parameters for bdlstm ctc
 BATCH_SIZE = 64
-<<<<<<< HEAD
-BATCHES = 10000
-
-=======
 BATCHES = 10
->>>>>>> 0def95c7
 
 TRAIN_SIZE = BATCH_SIZE * BATCHES
 
 MOMENTUM = 0.9
-REPORT_STEPS = 1000
+REPORT_STEPS = 100
 
 # Hyper-parameters
-num_epochs = 2000
-num_hidden = 256
+num_epochs = 200
+num_hidden = 64
 num_layers = 1
 
 # Some configs
 # Accounting the 0th indice +  space + blank label = 28 characters
 # num_classes = ord('9') - ord('0') + 1 + 1 + 1
-num_classes = len(DIGITS)  + 1  # 10 digits + blank + ctc blank
-#num_classes = 62 + 1 + 1
+num_classes = len(DIGITS) + 1 + 1  # 10 digits + blank + ctc blank
 print num_classes
 
 
@@ -114,17 +96,14 @@
 def load_data_set(dirname):
     fname_list = glob.glob(dirname + "/*.png")
     result = dict()
-    label_file = open(dirname + '_label.txt', 'r')
-    label_dict = pickle.load(label_file)
     for fname in sorted(fname_list):
         print "loading", fname
         im = cv2.imread(fname)[:, :, 0].astype(numpy.float32) / 255.
-        #code = list(fname.split("/")[1].split("_")[1])		
+        code = list(fname.split("/")[1].split("_")[1])
         index = fname.split("/")[1].split("_")[0]
-	code = label_dict[index]
         result[index] = (im, code)
     data_set[dirname] = result
-    label_file.close()
+
 
 def read_data_for_lstm_ctc(dirname, start_index=None, end_index=None):
     start = time.time()
@@ -148,12 +127,12 @@
         # im = cv2.imread(fname)[:, :, 0].astype(numpy.float32) / 255.
         # code = list(fname.split("/")[1].split("_")[1])
         im, code = dir_data_set.get(fname)
-        yield im, numpy.asarray([DIGITS.find(x)  for x in list(code)])
+        yield im, numpy.asarray([SPACE_INDEX if x == SPACE_TOKEN else (ord(x) - FIRST_INDEX) for x in list(code)])
         # print("get time ", time.time() - start)
 
 
-#def convert_original_code_train_code(code):
-#    return numpy.asarray([SPACE_INDEX if x == SPACE_TOKEN else (ord(x) - FIRST_INDEX) for x in code])
+def convert_original_code_train_code(code):
+    return numpy.asarray([SPACE_INDEX if x == SPACE_TOKEN else (ord(x) - FIRST_INDEX) for x in code])
 
 
 def unzip(b):
@@ -162,11 +141,12 @@
     ys = numpy.array(ys)
     return xs, ys
 
-# if __name__ == '__main__':
-#    train_inputs, train_codes = unzip(list(read_data_for_lstm_ctc("test"))[:2])
-#    print train_inputs.shape
-#    print train_codes
-#    print("train_codes", train_codes)
-#    targets = np.asarray(train_codes).flat[:]
-#    print targets
-#    print list(read_data_for_lstm_ctc("test", 0, 10))
+
+if __name__ == '__main__':
+    train_inputs, train_codes = unzip(list(read_data_for_lstm_ctc("test"))[:2])
+    print train_inputs.shape
+    print train_codes
+    print("train_codes", train_codes)
+    targets = np.asarray(train_codes).flat[:]
+    print targets
+    print list(read_data_for_lstm_ctc("test", 0, 10))