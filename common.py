--- conflicted
+++ resolved
@@ -41,12 +41,8 @@
     'sigmoid',
     'softmax',
 )
-<<<<<<< HEAD
-OUTPUT_SHAPE = (64, 192)
-=======
 
 OUTPUT_SHAPE = (64, 256)
->>>>>>> dcff4835
 
 DIGITS = "0123456789"
 # LETTERS = "ABCDEFGHIJKLMNOPQRSTUVWXYZ"
@@ -62,13 +58,8 @@
 DECAY_STEPS = 5000
 
 # parameters for bdlstm ctc
-<<<<<<< HEAD
-BATCH_SIZE = 2
-BATCHES = 1
-=======
 BATCH_SIZE = 64
 BATCHES = 2000
->>>>>>> dcff4835
 
 TRAIN_SIZE = BATCH_SIZE * BATCHES
 
